--- conflicted
+++ resolved
@@ -122,11 +122,7 @@
 To setup the IDE, please follow these instructions:
 
 - Run VSCode Tasks, by pressing `Ctrl+Shift+P`, selecting `Tasks: Run Task` and running the `setup_python_env` in the drop down menu.
-<<<<<<< HEAD
-  When running this task, you will be prompted to add the absolute path to your Isaac Sim and Isaac Lab installation.
-=======
   When running this task, you will be prompted to `(1) add the absolute path to your Isaac Sim` and ` (1) add the absolute path to your Isaac Lab installation`.
->>>>>>> ae847cf7
 
 If everything executes correctly, `settings.json` (and `launch.json` if missing) will be created in the .vscode directory.
 The file contains the python paths to all the extensions provided by Isaac Sim, Isaac Lab, and Omniverse.
