# Copyright (c) 2022-2025, The Matterix Project Developers.
# All rights reserved.
#
# SPDX-License-Identifier: BSD-3-Clause

"""Script to run an environment with zero action agent."""

"""Launch Isaac Sim Simulator first."""

import argparse

from isaaclab.app import AppLauncher

# add argparse arguments
parser = argparse.ArgumentParser(description="Zero agent for matterix environments.")
parser.add_argument(
    "--disable_fabric", action="store_true", default=False, help="Disable fabric and use USD I/O operations."
)
parser.add_argument("--num_envs", type=int, default=None, help="Number of environments to simulate.")
parser.add_argument("--task", type=str, default=None, help="Name of the task.")
# append AppLauncher cli args
AppLauncher.add_app_launcher_args(parser)
# parse the arguments
args_cli = parser.parse_args()

# launch omniverse app
app_launcher = AppLauncher(args_cli)
simulation_app = app_launcher.app

"""Rest everything follows."""

import gymnasium as gym
import torch

import matterix_tasks  # noqa: F401

import isaaclab_tasks  # noqa: F401
from isaaclab_tasks.utils import parse_env_cfg


def main():
    """Zero actions agent with matterix environment."""
    # parse configuration
    env_cfg = parse_env_cfg(
        args_cli.task, device=args_cli.device, num_envs=args_cli.num_envs, use_fabric=not args_cli.disable_fabric
    )
    # create environment
    print("=============================================")
    print("[INFO]: Environment created successfully.")
    print("env_cfg num_envs:", env_cfg.scene.num_envs)
    print("args_cli num_envs:", args_cli.num_envs)
<<<<<<< HEAD
    
=======

>>>>>>> ae847cf7
    env = gym.make(args_cli.task, cfg=env_cfg)
    print("env_cfg num_envs:", env_cfg.scene.num_envs)
    print("args_cli num_envs:", args_cli.num_envs)
    print("=============================================")

    # print info (this is vectorized environment)
    print(f"[INFO]: Gym observation space: {env.observation_space}")
    print(f"[INFO]: Gym action space: {env.action_space}")
    # reset environment
    env.reset()
    # simulate environment
    while simulation_app.is_running():
        # run everything in inference mode
        with torch.inference_mode():
            # compute zero actions
            actions = torch.zeros(env.action_space.shape, device=env.unwrapped.device)
            # apply actions
            observations, reward, terminated, truncated, info = env.step(actions)
            print("[zero agent] observations:", observations)

    # close the simulator
    env.close()


if __name__ == "__main__":
    # run the main function
    main()
    # close sim app
    simulation_app.close()<|MERGE_RESOLUTION|>--- conflicted
+++ resolved
@@ -49,15 +49,8 @@
     print("[INFO]: Environment created successfully.")
     print("env_cfg num_envs:", env_cfg.scene.num_envs)
     print("args_cli num_envs:", args_cli.num_envs)
-<<<<<<< HEAD
-    
-=======
 
->>>>>>> ae847cf7
     env = gym.make(args_cli.task, cfg=env_cfg)
-    print("env_cfg num_envs:", env_cfg.scene.num_envs)
-    print("args_cli num_envs:", args_cli.num_envs)
-    print("=============================================")
 
     # print info (this is vectorized environment)
     print(f"[INFO]: Gym observation space: {env.observation_space}")
