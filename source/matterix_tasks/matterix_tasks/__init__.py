--- conflicted
+++ resolved
@@ -5,11 +5,7 @@
 
 """Package containing task implementations for various robotic environments."""
 
-<<<<<<< HEAD
-import gymnasium as gym
-=======
 # import gymnasium as gym
->>>>>>> ae847cf7
 import os
 
 from . import test_dev_tasks
