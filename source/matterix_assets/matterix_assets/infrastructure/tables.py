# Copyright (c) 2022-2025, The Matterix Project Developers.
# All rights reserved.
#
# SPDX-License-Identifier: BSD-3-Clause

"""Configuration for the 500mL beaker.

The following configurations are available:

* :obj:`TABLE_THORLABS_75X90_INST_Cfg`: Instantiated Thorlabs 75x90cm table
* :obj:`TABLE_THORLABS_75X90_Cfg`:  Thorlabs 75x90cm table
* :obj:`TABLE_SEATTLE_INST_Cfg`: Instantiated Seattle lab table
"""

<<<<<<< HEAD
import isaaclab.sim as sim_utils
from isaaclab.assets import RigidObjectCfg
=======
from matterix_assets import MATTERIX_ASSETS_DATA_DIR

>>>>>>> ae847cf7
from isaaclab.utils import configclass
from isaaclab.utils.assets import ISAAC_NUCLEUS_DIR

from ..matterix_static_object import MatterixStaticObjectCfg

from matterix_assets import MATTERIX_ASSETS_DATA_DIR
from ..matterix_rigid_object import MatterixRigidObjectCfg

##
# Configuration
##

default_prim_path = MatterixStaticObjectCfg().prim_path + "_Infrastructure"


@configclass
class TABLE_THORLABS_75X90_INST_Cfg(MatterixStaticObjectCfg):
    """Properties for the table in the scene."""

    prim_path = default_prim_path  # User-defined object name is appended to the default prim path
    usd_path = f"{MATTERIX_ASSETS_DATA_DIR}/infrastructure/tables/table-thorlabs-75x90/table-inst.usda"
    scale = (1.0, 1.0, 1.0)  # Default scale for the asset

    semantic_tags = [("class", "table")]


@configclass
<<<<<<< HEAD
class TABLE_THORLABS_75X90_INST_Cfg(MatterixRigidObjectCfg):
    """Properties for the table in the scene."""

    prim_path += "/Infrastructure"
    translation = (0.0, 0.0, 0.0)  # The translation to apply to the prim w.r.t. its parent prim.
    orientation = (1.0, 0.0, 0.0, 0.0)  # The orientation in (w, x, y, z) to apply to the prim w.r.t. its parent prim.
    spawn = sim_utils.UsdFileCfg(
        usd_path=f"{MATTERIX_ASSETS_DATA_DIR}/infrastructure/tables/table-thorlabs-75x90/table-inst.usda",
        scale=(1.0, 1.0, 1.0),
    )


@configclass
class TABLE_THORLABS_75X90_Cfg(MatterixRigidObjectCfg):
    """Properties for the table in the scene."""

    prim_path += "/Infrastructure"
    translation = (0.0, 0.0, 0.0)
    orientation = (1.0, 0.0, 0.0, 0.0)
    spawn = sim_utils.UsdFileCfg(
        usd_path=f"{MATTERIX_ASSETS_DATA_DIR}/infrastructure/tables/table-thorlabs-75x90/table.usda",
        scale=(1.0, 1.0, 1.0),
    )
=======
class TABLE_THORLABS_75X90_Cfg(MatterixStaticObjectCfg):
    """Properties for the table in the scene."""

    prim_path = default_prim_path
    usd_path = f"{MATTERIX_ASSETS_DATA_DIR}/infrastructure/tables/table-thorlabs-75x90/table.usda"
    scale = (1.0, 1.0, 1.0)

    semantic_tags = [("class", "table")]


@configclass
class TABLE_SEATTLE_INST_Cfg(MatterixStaticObjectCfg):
    """Properties for the table in the scene."""

    prim_path = default_prim_path
    usd_path = f"{ISAAC_NUCLEUS_DIR}/Props/Mounts/SeattleLabTable/table_instanceable.usd"
    scale = (1.0, 1.0, 1.0)

    rot = (0.707, 0, 0, 0.707)  # 90 degrees around y-axis

    semantic_tags = [("class", "table")]
>>>>>>> ae847cf7
<|MERGE_RESOLUTION|>--- conflicted
+++ resolved
@@ -12,13 +12,8 @@
 * :obj:`TABLE_SEATTLE_INST_Cfg`: Instantiated Seattle lab table
 """
 
-<<<<<<< HEAD
-import isaaclab.sim as sim_utils
-from isaaclab.assets import RigidObjectCfg
-=======
 from matterix_assets import MATTERIX_ASSETS_DATA_DIR
 
->>>>>>> ae847cf7
 from isaaclab.utils import configclass
 from isaaclab.utils.assets import ISAAC_NUCLEUS_DIR
 
@@ -46,31 +41,6 @@
 
 
 @configclass
-<<<<<<< HEAD
-class TABLE_THORLABS_75X90_INST_Cfg(MatterixRigidObjectCfg):
-    """Properties for the table in the scene."""
-
-    prim_path += "/Infrastructure"
-    translation = (0.0, 0.0, 0.0)  # The translation to apply to the prim w.r.t. its parent prim.
-    orientation = (1.0, 0.0, 0.0, 0.0)  # The orientation in (w, x, y, z) to apply to the prim w.r.t. its parent prim.
-    spawn = sim_utils.UsdFileCfg(
-        usd_path=f"{MATTERIX_ASSETS_DATA_DIR}/infrastructure/tables/table-thorlabs-75x90/table-inst.usda",
-        scale=(1.0, 1.0, 1.0),
-    )
-
-
-@configclass
-class TABLE_THORLABS_75X90_Cfg(MatterixRigidObjectCfg):
-    """Properties for the table in the scene."""
-
-    prim_path += "/Infrastructure"
-    translation = (0.0, 0.0, 0.0)
-    orientation = (1.0, 0.0, 0.0, 0.0)
-    spawn = sim_utils.UsdFileCfg(
-        usd_path=f"{MATTERIX_ASSETS_DATA_DIR}/infrastructure/tables/table-thorlabs-75x90/table.usda",
-        scale=(1.0, 1.0, 1.0),
-    )
-=======
 class TABLE_THORLABS_75X90_Cfg(MatterixStaticObjectCfg):
     """Properties for the table in the scene."""
 
@@ -91,5 +61,4 @@
 
     rot = (0.707, 0, 0, 0.707)  # 90 degrees around y-axis
 
-    semantic_tags = [("class", "table")]
->>>>>>> ae847cf7
+    semantic_tags = [("class", "table")]