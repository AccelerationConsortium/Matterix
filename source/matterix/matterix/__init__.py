# Copyright (c) 2022-2025, The Matterix Project Developers.
# All rights reserved.
#
# SPDX-License-Identifier: BSD-3-Clause

"""
Python module serving as matterix project.
"""

<<<<<<< HEAD
from .state_machine import *

from .envs import *

=======

from .envs import *
>>>>>>> ae847cf7
from .managers import *<|MERGE_RESOLUTION|>--- conflicted
+++ resolved
@@ -7,13 +7,6 @@
 Python module serving as matterix project.
 """
 
-<<<<<<< HEAD
-from .state_machine import *
 
 from .envs import *
-
-=======
-
-from .envs import *
->>>>>>> ae847cf7
 from .managers import *